--- conflicted
+++ resolved
@@ -9,13 +9,10 @@
 from . import lpm_scenario  # noqa
 from . import copyright_scenario  # noqa
 from . import boolq_scenario  # noqa
-<<<<<<< HEAD
 from . import quac_scenario  # noqa
-=======
 from . import babi_qa_scenario  # noqa
 from . import narrativeqa_scenario  # noqa
 from . import raft_scenario  # noqa
->>>>>>> 413a72d9
 
 from . import basic_metrics  # noqa
 from . import commonsense_qa_metrics  # noqa

from abc import ABC, abstractmethod
from dataclasses import dataclass, replace
from typing import List, Optional, Tuple
import re
import inspect

from common.object_spec import ObjectSpec, create_object
from common.general import format_text, format_split, format_tags, indent_lines
from benchmark.augmentations.perturbation_description import PerturbationDescription

""" Data splits """
TRAIN_SPLIT: str = "train"
VALID_SPLIT: str = "valid"
TEST_SPLIT: str = "test"
EVAL_SPLITS: List[str] = [VALID_SPLIT, TEST_SPLIT]
ALL_SPLITS: List[str] = [TRAIN_SPLIT] + EVAL_SPLITS

""" Number of examples """
# We mainly care about having enough test examples to ensure statistical significance;
# the remaining N-1000 instances become training examples.
DEFAULT_TEST_SIZE: int = 1000

""" Reference tags """
CORRECT_TAG: str = "correct"

# Reference tag functions for ranking scenarios.
# @TODO: (For future) Should there be a base RankingScenario class?


def make_relevance_tag(relevance: int) -> str:
    """ Make a relevance tag.

    Relevance value is an integer bigger than or equal to 0.
    """
    return f"relevance={relevance}"


def make_rank_tag(rank: int) -> str:
    """ Make a rank tag.

    Rank value is an integer bigger than or equal to 1.
    """
    return f"rank={rank}"


def unpack_tag(tag: str) -> Tuple[str, str]:
    """ Unpack the value from the tag. """
    key, value = tag.split("=")
    return key, value


class Input(ABC):
    """
    The text corresponding to the input of an Instance. We want to subclass this for structure inputs (e.g., QA).
    """

    @abstractmethod
    def to_text(self):
        pass


@dataclass(frozen=True)
class RawInput(Input):
    """
    Contains a single text string.
    """

    text: str

    def to_text(self):
        return self.text


@dataclass(frozen=True)
class PassageQuestionInput(Input):
    """
    Passage-question pair used for question answering scenarios.
    """

    passage: str
    question: str

    def to_text(self, passage_prefix: str = "", question_prefix: str = "Question: ", separator: str = "\n"):
        return f"{passage_prefix}{self.passage}{separator}{question_prefix}{self.question}"


@dataclass(frozen=True)
class Reference:
    """
    A `Reference` specifies a possible output and how good/bad it is.  This
    could be used to represent multiple reference outputs which are all
    acceptable (e.g., in machine translation) or alternatives (e.g., in a
    multiple-choice exam).
    """

    # The output text
    output: str

    # Extra metadata (e.g., whether it's correct/factual/toxic)
    tags: List[str]

    @property
    def is_correct(self) -> bool:
        return CORRECT_TAG in self.tags

    def render_lines(self) -> List[str]:
        return [f"reference {format_tags(self.tags)}: {format_text(self.output)}"]


@dataclass(frozen=True, eq=False)
class Instance:
    """
    An `Instance` represents one data point that we're evaluating on (e.g., one
    question in a QA task).
    Note: `eq=False` means that we hash by the identity.
    """

    # The input text
    input: str  # TODO: eventually, we want to replace this with the Input defined above

    # References that helps us evaluate
    references: List[Reference]

    # Split (e.g., train, valid, test)
    split: Optional[str] = None

    # Sub split (e.g. toxic, non-toxic)
    sub_split: Optional[str] = None

    # Used to group Instances that were created from a particular Instance through data augmentation
    id: Optional[str] = None

    # Description of the Perturbation that was applied when creating this Instance
    perturbation: Optional[PerturbationDescription] = None

    # Perturbed input as defined by contrast sets (if available)
    contrast_inputs: Optional[List[str]] = None

    # References for the perturbed input above (if available)
    contrast_references: Optional[List[List[Reference]]] = None

    @property
    def first_correct_reference(self) -> Optional[Reference]:
        """Return the first correct reference."""
        for reference in self.references:
            if reference.is_correct:
                return reference
        return None

    def render_lines(self) -> List[str]:
        info = [f"input: {format_text(self.input)}"]
        if self.sub_split:
            info.append(f"sub_split: {format_text(self.sub_split)}")
        if self.id:
            info.append(f"id: {format_text(self.id)}")
        if self.perturbation:
            info.append(f"perturbation: {self.perturbation}")

        for reference in self.references:
            info.extend(reference.render_lines())

        return info


<<<<<<< HEAD
=======
@dataclass(frozen=True, eq=False)
class MultipleRequestInstance(Instance):
    """Instance"""

    """ Unique ID for the request group this instance is a part of.  """
    group_id: Optional[str] = None

    """ ID for this request, unique in the group of instances with the same group_id. """
    request_id: Optional[str] = None

    """ Relevance of this request instance for the group. """
    relevance: Optional[int] = None


>>>>>>> 625caed9
@dataclass  # type: ignore
class Scenario(ABC):
    """
    A scenario represents a (task, data distribution).
    It is usually based on some raw dataset and is converted into a list of `Instance`s.
    Override this class.

    Note: the constructor should be lightweight, `get_instances` should do all
    the heavy lifting.
    """

    # Short unique identifier of the scenario
    name: str

    # Description of the scenario (task, data)
    description: str

    # Extra metadata (e.g., whether this is a question answering or commonsense task)
    tags: List[str]

    # Where downloaded data is cached (to be set by the `Runner`)
    # TODO: ideally would pass this into `get_instances` to not have to mutate.
    output_path: str

    def get_definition_path(self) -> str:
        """Return where the scenario subclass for `self` is defined."""
        # Assume `/.../src/benchmark/...`
        path = inspect.getfile(type(self))
        # Strip out prefix in absolute path and replace with GitHub link.
        path = re.sub(r"^.*\/src/", "https://github.com/stanford-crfm/benchmarking/blob/main/src/", path)
        return path

    @abstractmethod
    def get_instances(self) -> List[Instance]:
        """
        Does the main work in the `Scenario` (e.g., download datasets, convert
        it into a list of instances).
        """
        pass

    def render_lines(self, instances: List[Instance]) -> List[str]:
        total = len(instances)
        output = [
            f"name: {self.name}",
            f"description: {self.description}",
            f"tags: {format_tags(self.tags)}",
            "",
        ]

        for i, instance in enumerate(instances):
            output.append(f"instance {i} ({total} total) {format_split(str(instance.split))} {{")
            output.extend(indent_lines(instance.render_lines()))
            output.append("}")
        return output


def with_instance_ids(instances: List[Instance]) -> List[Instance]:
    """Return the instances with an ID.  Note: order of instances matters."""
    return [replace(instance, id=f"id{i}") for i, instance in enumerate(instances)]


class ScenarioSpec(ObjectSpec):
    pass


def create_scenario(scenario_spec: ScenarioSpec) -> Scenario:
    """Construct the scenario and set some fields."""
    return create_object(scenario_spec)<|MERGE_RESOLUTION|>--- conflicted
+++ resolved
@@ -162,23 +162,6 @@
         return info
 
 
-<<<<<<< HEAD
-=======
-@dataclass(frozen=True, eq=False)
-class MultipleRequestInstance(Instance):
-    """Instance"""
-
-    """ Unique ID for the request group this instance is a part of.  """
-    group_id: Optional[str] = None
-
-    """ ID for this request, unique in the group of instances with the same group_id. """
-    request_id: Optional[str] = None
-
-    """ Relevance of this request instance for the group. """
-    relevance: Optional[int] = None
-
-
->>>>>>> 625caed9
 @dataclass  # type: ignore
 class Scenario(ABC):
     """

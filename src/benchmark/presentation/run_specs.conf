--- conflicted
+++ resolved
@@ -10,7 +10,6 @@
 
 "boolq": {status: "READY"}
 "imdb": {status: "READY"}
-<<<<<<< HEAD
 "imdb_contrast_sets": {status: "READY"}
 
 # TODO: @Dilara - Add MS_MARCO.
@@ -27,15 +26,6 @@
 "quac": {status: "READY"}
 
 # TODO: @Bobby @Dimitris - Look at results and decide what we want.
-=======
-# Look at data for Narrative QA - one of the questions appears in all caps.
-# See: WHO NORMALLY DELIVERS THE OPENING PROLOGUE IN THE PLAY?
-"narrative_qa": {status: "READY"}
-"natural_qa:mode=closedbook": {status: "READY"}
-"natural_qa:mode=openbook-longans": {status: "READY"}
-"news_qa": {status: "READY"}
-"quac": {status: "READY"}
->>>>>>> 1179b00c
 "raft:subset=ade_corpus_v2": {status: "READY"}
 "raft:subset=banking_77": {status: "READY"}
 "raft:subset=neurips_impact_statement_risks": {status: "READY"}
@@ -217,29 +207,6 @@
 "babi_qa:task=19": {status: "READY"}
 "babi_qa:task=20": {status: "READY"}
 
-
-<<<<<<< HEAD
-##### Harms #####
-
-"copyright:pilot_study=true": {status: "READY"}
-# TODO: @Chen - Can the non-pilot be run/why is this WIP?
-# "copyright:pilot_study=false": {status: "WIP"}
-
-"disinformation:capability=reiteration": {status: "READY"}
-"disinformation:capability=wedging": {status: "READY"}
-
-# TODO: @Ryan - Add BBQ, BOLD, and CivilComments.
-# TODO: @Ryan @Rishi - Add the above with correct arguments specified.
-
-"real_toxicity_prompts": {status: "READY"}
-
-"truthful_qa:task=mc_single": {status: "READY"}
-# TODO: @Dilara - Implement generative version based on classification results.
-
-
-##### Interaction #####
-
-=======
 "legal_support": {status: "READY"}
 
 
@@ -255,4 +222,25 @@
 "dyck_language:num_parenthesis_pairs=2": {status: "READY"}
 "dyck_language:num_parenthesis_pairs=3": {status: "READY"}
 "dyck_language:num_parenthesis_pairs=4": {status: "READY"}
->>>>>>> 1179b00c
+
+
+##### Harms #####
+
+"copyright:pilot_study=true": {status: "READY"}
+# TODO: @Chen - Can the non-pilot be run/why is this WIP?
+# "copyright:pilot_study=false": {status: "WIP"}
+
+"disinformation:capability=reiteration": {status: "READY"}
+"disinformation:capability=wedging": {status: "READY"}
+
+# TODO: @Ryan - Add BBQ, BOLD, and CivilComments.
+# TODO: @Ryan @Rishi - Add the above with correct arguments specified.
+
+"real_toxicity_prompts": {status: "READY"}
+
+"truthful_qa:task=mc_single": {status: "READY"}
+# TODO: @Dilara - Implement generative version based on classification results.
+
+
+##### Interaction #####
+

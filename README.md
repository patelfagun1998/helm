Welcome!  This internal repository contains all the assets for the CRFM/Mercury
benchmarking project.  There are two related parts:

1. Proxy (`src/proxy`): provides a unified way to access major language models.
2. Benchmarking (see `src/benchmark`): evaluates such language models.

# Setup

To install any dependencies (into `venv`):

    ./pre-commit.sh

# Proxy access to language models

We provide a single unified entry point into accessing large language models
(e.g., GPT-3, Jurassic).  This provides both a web interface and a REST API.

## Using (for most people)

To use the web interface, go to https://crfm-models.stanford.edu.

To use the REST API, see [demo.py](demo.py).

## Deploying locally (for developers)

Create `prod_env/credentials.conf` to contain the API keys for any language
models you have access to.

    openaiApiKey: ...
    ai21ApiKey: ...

To start a local server (go to `http://localhost:1959` to try it out):

    venv/bin/proxy-server

## Deploying to production (for maintainers)

The production version of the proxy is running on `crfm-models.stanford.edu`;
you need to get permission to get ssh access.

### One-time setup

This is done, but just for the record:

    laptop:$ ssh crfm-models.stanford.edu
    crfm-models:$ cd /home
    crfm-models:$ git clone git@github.com:stanford-crfm/benchmarking
    crfm-models:$ cd benchmarking
    crfm-models:$ mkdir prod_env
    crfm-models:$ echo '{"api_key": "crfm"}' > prod_env/accounts.jsonl
    laptop:$ rsync -arvz prod_env/credentials.conf crfm-models.stanford.edu:/home/benchmarking/prod_env

#### Perspective API

We use Google's [Perspective API](https://www.perspectiveapi.com) to calculate the toxicity of completions.
To send requests to PerspectiveAPI, we need to generate an API key from GCP. Follow the
[Get Started guide](https://developers.perspectiveapi.com/s/docs-get-started)
to request the service and the [Enable the API guide](https://developers.perspectiveapi.com/s/docs-enable-the-api)
to generate the API key. Once you have a valid API key, add an entry to `credentials.conf`:

```
perspectiveApiKey: <Generated API key>
```

By default, Perspective API allows only 1 query per second. Fill out this
[form](https://developers.perspectiveapi.com/s/request-quota-increase) to increase the request quota.

The [current API key](https://console.cloud.google.com/apis/api/commentanalyzer.googleapis.com/overview?authuser=1&project=hai-gcp-models)
we are using in production was created with the `hai-gcp-models` account and allows 100 queries per second.
**The API key expires on 4/15/2022.**

#### SSL

The SSL certificate, CSR and private key for crfm-models.stanford.edu is stored at `/home/ssl`.
**The current SSL certificate expires on 12/30/2022.**

To renew the SSL certificate, follow these steps:

1. Fill out this [form](https://certificate.stanford.edu/cert-request):
    1. Log on with your SUNet ID. You must be an admin in order to submit a request.
    1. For `Server Name`, put `crfm-models.stanford.edu`.
    1. For `Server type`, select `OTHER`.
    1. For `Contact group/mailman address`, enter your Stanford email address.
    1. Under `Copy and paste your CSR`, paste the content of `/home/ssl/public.csr`.
    1. Leave the optional fields blank and click `Submit`.
    1. You should receive your certificate by email within 2 business days.
2. Once you receive the SSL cert, concatenate the contents of `X509 Certificate only, Base64 encoded`
   with the contents of `X509 Intermediates/root only Reverse, Base64 encoded`
   and place it at path `/home/ssl/crfm-models.crt`. `crfm-models.crt` should look something like this:

   ```text
    -----BEGIN CERTIFICATE-----
    (Your Primary SSL certificate: .crt)
    -----END CERTIFICATE-----
    -----BEGIN CERTIFICATE-----
    (Your Intermediate certificate: reversed.crt)
    -----END CERTIFICATE-----
   ```
3. Restart the server.
4. Open the [website](https://crfm-models.stanford.edu) in a browser and verify the connection is secure.

##### Misplaced private key or CSR

If, for whatever reason, the private key or CSR is misplaced, generate new ones by running:

`sudo openssl req -new -nodes -newkey rsa:2048 -keyout private.key -out public.csr`

and fill out the form:

```text
Country Name (2 letter code) [AU]:US
State or Province Name (full name) [Some-State]:California
Locality Name (eg, city) []:Stanford
Organization Name (eg, company) [Internet Widgits Pty Ltd]:Stanford University
Organizational Unit Name (eg, section) []:CRFM
Common Name (e.g. server FQDN or YOUR name) []:crfm-models.stanford.edu
Email Address []:

Please enter the following 'extra' attributes
to be sent with your certificate request
A challenge password []:
An optional company name []:
```

Then, follow the steps above to request for a new SSL certificate.

### Every time we need to deploy:

Update the code:

    laptop:$ ssh crfm-models.stanford.edu
    crfm-models:$ cd /home/benchmarking
    crfm-models:$ git pull
    crfm-models:$ ./pre-commit.sh

If everything looks okay:

    # Switch into the screen session
    crfm-models:$ gos bench

    # Hit ctrl-c to kill the existing process

    sudo venv/bin/proxy-server -p 443 --ssl-key-file /home/ssl/private.key --ssl-cert-file /home/ssl/crfm-models.crt

Double check that the [website](https://crfm-models.stanford.edu) still works.

# Benchmarking

## Code structure

Here's a birds-eye view of how the benchmarking process interacts with the main
classes (see `benchmark`):

- A `Scenario` (given by a `ScenarioSpec`) specifies a task and a data
  distribution.  It specifies a set of `Instance`s, where each `Instance` has
  an input (e.g., question) and a set of `Reference` outputs (e.g., multiple
  choice answers).

- A `DataPreprocessor` takes in a `Scenario` and produces a list of `Instance`s 
  Each `Instance` is given a unique ID. The set of `Instance`s is augmented 
  according to `DataAugmenterSpec`.

- An `Adapter` (given by an `AdaptationSpec`) takes a list of `Instance`s and
  adapts it to a set of `Request`s to the API (e.g., the model, temperature,
  number of in-context training examples).  Formally, the output
  is a `ScenarioState` containing a set of `RequestState`s, where each
  `RequestState` consists of a `Request` and any metadata used to track the
  role of this `Request` (e.g., the relevant `Instance` and `Reference`).

- An `Executor` (given by an `ExecutionSpec`) executes each `Request` in the
  `RequestState` to produce a `RequestResult` for each one; everything is
  encapsulated in a `ScenarioState`.

- A `Metric` (given by a `MetricSpec`) takes a `ScenarioState` containing
  `RequestResults`s and produces a set of `Stat`s (e.g., accuracy, accuracy@5,
  toxicity, bias, etc.).

- A `Runner` is the top-level controller that runs the above steps and is
  driven by a set of `RunSpec`s.

There are three types of classes:

- Specifications (e.g., `AdapterSpec`, `ExecutionSpec`, `RunSpec`):
  specified manually by the user.  Note that `Scenario` and `Metric` are
  subclassed, so they are constructed by `ObjectSpec`, which specifies the
  subclass name and a free-form dictionary of arguments.
- States (e.g., `Instance`, `ScenarioState`, `Request`, `RequestResult`): these
  are automatically generated and can be serialized.
- Controllers (e.g., `Scenario`, `Adapter`, `Executor`, `Metric`, `Runner`):
  these have the bulk of the code and should not be serialized.

## Data Augmentations

To apply data augmentation, create a `DataAugmenterSpec` with a list of 
`PerturbationSpec`s and pass it into `RunSpec`. The following is an
example:

```python
    data_augmenter_spec = DataAugmenterSpec(
        perturbation_specs=[
            PerturbationSpec(
                class_name="benchmark.augmentations.perturbation.ExtraSpacePerturbation", 
                args={"num_spaces": 5},
            )
        ],
        should_perturb_references=False,
        should_augment_train_instances=False,
        should_include_original_train=False,
        should_augment_eval_instances=True,
        should_include_original_eval=True,
    )
    run_spec = RunSpec(
        ...
        data_augmenter_spec=data_augmenter_spec
    )
```

In the example above, the `DataPreprocessor` will augment the set of evaluation instances by perturbing
the original set of instances with the `ExtraSpacePerturbation`, where spaces in the text are 
replaced with `num_spaces` number of spaces. 

We currently only support applying a single perturbation to an instance instead of chaining
multiple perturbations and applying it onto a single instance.

### Adding a new perturbation

To add a new perturbation to the framework, create a new file at `src/benchmark/augmentations` with the name
`<Name of perturbation>_perturbation.py` e.g., `typo_perturbation.py`. Inside the file, create a new class 
(name it `<Name of the perturbation>Perturbation` e.g., `TypoPerturbation`) 
that extends the abstract class `Perturbation` and implement the `perturb` method which
takes in text and outputs the perturbed text.
Add your new perturbation to `src/benchmark/__init__.py`.
Add a test for the new perturbation in `test_perturbation.py`.

## Running the benchmark

Examples of running the benchmark:

    venv/bin/benchmark-run
    venv/bin/benchmark-run -r mmlu:subject=philosophy
    venv/bin/benchmark-run -r synthetic_reasoning_natural:difficulty=easy
    venv/bin/benchmark-run -r twitter_aae:demographic=aa
    venv/bin/benchmark-run -r copyright:pilot_study=true
<<<<<<< HEAD
    venv/bin/benchmark-run -r disinformation:capability=reiteration
    venv/bin/benchmark-run -r wiki:k=2,subject=P31
=======
    venv/bin/benchmark-run -r code:dataset=APPS
    venv/bin/benchmark-run -r the_pile:subset=OpenSubtitles
    venv/bin/benchmark-run -r wiki:subject=P31
>>>>>>> 4b47e0fc
    venv/bin/benchmark-run -r raft:subset=ade_corpus_v2
    venv/bin/benchmark-run -r natural_qa:mode=closedbook
    venv/bin/benchmark-run -r quac
    venv/bin/benchmark-run -r wikitext_103
    venv/bin/benchmark-run -r news_qa
    venv/bin/benchmark-run -r imdb
    venv/bin/benchmark-run -r imdb_contrast_sets

You can also run the benchmark using a local proxy, in which case you have to
first start a local server (see instructions above for more details).

### To estimate token usage

To estimate token usage without making any requests, append the `--dry-run` option:

    venv/bin/benchmark-run -r <RunSpec to estimate token usage> --dry-run

For example, running `venv/bin/benchmark-run -r real_toxicity_prompts --dry-run` outputs:

```text
  Stats {
    openai/davinci_estimated_number_of_tokens[min=505.000, mean=514.957, max=536.000, sum=514957.000 (1000)]
  }
```

where `sum` indicates the estimated total number of tokens used for the specific `RunSpec`.

For the OpenAI models, we use a
[GPT-2 Tokenizer](https://github.com/stanford-crfm/benchmarking/blob/master/src/proxy/tokenizer/openai_token_counter.py#L12)
to estimate the token usage. The tokenizer will be downloaded and cached when running a dry run.

## Final benchmarking (Infrastructure team only)

1. Running all the `RunSpec`s can take a long time, so use SCDT: `ssh scdt`.
1. Create a screen session: `screen -S benchmarking`.
1. Go to the source code directory: `cd /u/scr/nlp/crfm/benchmarking/benchmarking`.
   We have 700 GB of disk space total on `/u/scr/nlp/crfm`.
1. Pull the latest changes: `git pull`.
1. Run `venv/bin/benchmark-present -s /u/apache/htdocs/crfm/benchmarking/status.txt`.
1. Exit the screen session: `ctrl+ad`.

Once all the runs complete, visit the
[Benchmarking project status page](https://nlp.stanford.edu/crfm/benchmarking/status.txt).

### To visualize results at crfm-models.stanford.edu

1. Run `venv/bin/benchmark-present --output-path src/proxy/static/benchmark_output`.
1. Visit the [benchmarking status page](https://crfm-models.stanford.edu/static/benchmarking.html).

# Contributing

## One-time setup

To contribute to this project, install the dependencies and git hook scripts:

    ./pre-commit.sh && pre-commit install

## Tests

To run all unit tests:

    python -m pytest

Append `-vv` to output the full diff and results:

    python -m pytest -vv

To run a specific file, simply specify the path:

    python -m pytest <path/to/file> -vv<|MERGE_RESOLUTION|>--- conflicted
+++ resolved
@@ -241,14 +241,11 @@
     venv/bin/benchmark-run -r synthetic_reasoning_natural:difficulty=easy
     venv/bin/benchmark-run -r twitter_aae:demographic=aa
     venv/bin/benchmark-run -r copyright:pilot_study=true
-<<<<<<< HEAD
     venv/bin/benchmark-run -r disinformation:capability=reiteration
     venv/bin/benchmark-run -r wiki:k=2,subject=P31
-=======
     venv/bin/benchmark-run -r code:dataset=APPS
     venv/bin/benchmark-run -r the_pile:subset=OpenSubtitles
     venv/bin/benchmark-run -r wiki:subject=P31
->>>>>>> 4b47e0fc
     venv/bin/benchmark-run -r raft:subset=ade_corpus_v2
     venv/bin/benchmark-run -r natural_qa:mode=closedbook
     venv/bin/benchmark-run -r quac

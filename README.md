--- conflicted
+++ resolved
@@ -75,15 +75,12 @@
     venv/bin/pip install -r requirements.txt
     sudo venv/bin/python src/server.py -p 80
 
-<<<<<<< HEAD
 # Contributing
 
 To contribute to this project, install the dev dependencies and git hook scripts:
-`pip install -r requirements.txt && pre-commit install`.
-=======
-# Development
+  
+    pip install -r requirements.txt && pre-commit install
 
-Run unit tests:
+To run unit tests:
 
-    python -m pytest
->>>>>>> de86ce51
+    python -m pytest